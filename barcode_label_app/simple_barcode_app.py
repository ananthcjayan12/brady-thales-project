#!/usr/bin/env python3
"""
Enhanced Barcode Scanner & Label Generator
- Excel file selection
- Live label preview
- Adjustable label elements
- Custom label design matching your format
"""

import tkinter as tk
from tkinter import ttk, messagebox, filedialog
import pandas as pd
from PIL import Image, ImageDraw, ImageFont
import qrcode
import os
import json
from datetime import datetime

class EnhancedBarcodeLabelApp:
    def __init__(self):
        self.root = tk.Tk()
        self.root.title("Enhanced Barcode Scanner & Label Generator")
        self.root.geometry("1100x700")
        self.root.minsize(900, 600)  # Set minimum size
        
        # Excel file path - default (relative to script location)
        script_dir = os.path.dirname(os.path.abspath(__file__))
        self.excel_file = os.path.join(script_dir, "data", "serial_tracker.xlsx")
        self.df = None
        
        # Settings file path
        self.settings_file = os.path.join(script_dir, "label_settings.json")
        
        # Current data
        self.current_excel_data = None
        self.current_label = None
        
        # UI variables (will be initialized in setup_ui)
        self.settings_status_var = None
        
        # Default label settings - 83mm x 32mm label (489px x 189px at 150 DPI)
        self.default_settings = {
            'width': 489,  # 83mm at 150 DPI
            'height': 189, # 32mm at 150 DPI
            'logo_path': self.get_default_logo_path(),
            'logo_x': 15,
            'logo_y': 5,
            'logo_width': 150,
            'logo_height': 40,
            'pd_x': 190,    # P/D field position
            'pd_y': 5,
            'pn_x': 190,    # P/N field position  
            'pn_y': 45,
            'pr_x': 190,    # P/R field position
            'pr_y': 85,
            'sn_x': 190,    # S/N field position
            'sn_y': 125,
            'barcode_width': 280,
            'barcode_height': 25
        }
        
        # Load settings from file or use defaults
        self.label_settings = self.load_settings()
        
        # Load Excel file
        self.load_excel()
        
        # Setup UI
        self.setup_ui()
        
        # Create output directory
        os.makedirs("output_labels", exist_ok=True)
        
        # Update UI from loaded settings
        self.update_ui_from_settings()
        
        # Generate initial preview
        self.update_preview()
    
    def get_default_logo_path(self):
        """Get default logo path relative to script location"""
        script_dir = os.path.dirname(os.path.abspath(__file__))
        logo_path = os.path.join(script_dir, "logo.png")
        # Return logo path if exists, otherwise None
        return logo_path if os.path.exists(logo_path) else None
    
    def save_settings(self):
        """Save current label settings to JSON file"""
        try:
            # Update settings from UI
            self.update_label_settings()
            
            # Save to file
            with open(self.settings_file, 'w') as f:
                json.dump(self.label_settings, f, indent=2)
            
            messagebox.showinfo("Settings Saved", f"Label settings saved to:\n{os.path.basename(self.settings_file)}")
            self.status_var.set("Settings saved successfully")
            if hasattr(self, 'settings_status_var') and self.settings_status_var:
                self.settings_status_var.set("✓ Settings saved to file")
            
        except Exception as e:
            messagebox.showerror("Error", f"Failed to save settings: {e}")
    
    def load_settings(self):
        """Load label settings from JSON file or return defaults"""
        try:
            if os.path.exists(self.settings_file):
                with open(self.settings_file, 'r') as f:
                    saved_settings = json.load(f)
                
                # Merge with defaults to ensure all keys exist
                settings = self.default_settings.copy()
                settings.update(saved_settings)
                
                print(f"Loaded settings from {self.settings_file}")
                return settings
            else:
                print("No saved settings found, using defaults")
                return self.default_settings.copy()
                
        except Exception as e:
            print(f"Error loading settings: {e}, using defaults")
            return self.default_settings.copy()
    
    def load_and_apply_settings(self):
        """Load settings from file and apply to UI"""
        try:
            if os.path.exists(self.settings_file):
                self.label_settings = self.load_settings()
                self.update_ui_from_settings()
                self.update_preview()
                messagebox.showinfo("Settings Loaded", "Settings loaded successfully!")
                self.status_var.set("Settings loaded from file")
                if hasattr(self, 'settings_status_var') and self.settings_status_var:
                    self.settings_status_var.set("✓ Settings loaded from saved file")
            else:
                messagebox.showinfo("No Settings File", "No saved settings file found. Using current settings.")
        except Exception as e:
            messagebox.showerror("Error", f"Failed to load settings: {e}")
    
    def reset_settings(self):
        """Reset settings to defaults"""
        if messagebox.askyesno("Reset Settings", "Reset all label settings to default values?"):
            self.label_settings = self.default_settings.copy()
            self.update_ui_from_settings()
            self.update_preview()
            self.status_var.set("Settings reset to defaults")
            if hasattr(self, 'settings_status_var') and self.settings_status_var:
                self.settings_status_var.set("Using default settings")
    
    def update_ui_from_settings(self):
        """Update UI controls to match current settings"""
        try:
            # Update all the variable controls
            self.width_var.set(self.label_settings['width'])
            self.height_var.set(self.label_settings['height'])
            self.logo_x_var.set(self.label_settings['logo_x'])
            self.logo_y_var.set(self.label_settings['logo_y'])
            self.logo_width_var.set(self.label_settings['logo_width'])
            self.logo_height_var.set(self.label_settings['logo_height'])
            self.pd_x_var.set(self.label_settings['pd_x'])
            self.pd_y_var.set(self.label_settings['pd_y'])
            self.pn_x_var.set(self.label_settings['pn_x'])
            self.pn_y_var.set(self.label_settings['pn_y'])
            self.pr_x_var.set(self.label_settings['pr_x'])
            self.pr_y_var.set(self.label_settings['pr_y'])
            self.sn_x_var.set(self.label_settings['sn_x'])
            self.sn_y_var.set(self.label_settings['sn_y'])
            
            # Update logo path
            logo_path = self.label_settings.get('logo_path')
            if logo_path and os.path.exists(logo_path):
                self.logo_path_var.set(logo_path)
            else:
                self.logo_path_var.set("No logo selected")
                
        except Exception as e:
            print(f"Error updating UI from settings: {e}")
    
    def load_excel(self):
        """Load Excel file"""
        try:
            self.df = pd.read_excel(self.excel_file)
            print(f"Loaded Excel file with {len(self.df)} rows")
            print(f"Columns: {list(self.df.columns)}")
        except Exception as e:
            print(f"Error loading Excel: {e}")
            self.df = None
    
    def setup_ui(self):
        """Setup enhanced UI with preview and controls"""
        # Create main paned window - better for smaller screens
        main_paned = ttk.PanedWindow(self.root, orient=tk.HORIZONTAL)
        main_paned.pack(fill=tk.BOTH, expand=True, padx=5, pady=5)
        
        # Left panel - Controls (slightly larger weight for controls)
        left_frame = ttk.Frame(main_paned, padding="5")
        main_paned.add(left_frame, weight=3)
        
        # Right panel - Preview
        right_frame = ttk.Frame(main_paned, padding="5")
        main_paned.add(right_frame, weight=2)
        
        self.setup_left_panel(left_frame)
        self.setup_right_panel(right_frame)
    
    def setup_left_panel(self, parent):
        """Setup left control panel with Main and Settings tabs"""
        # Create notebook with Main and Settings tabs
        notebook = ttk.Notebook(parent)
        notebook.pack(fill=tk.BOTH, expand=True, pady=(0, 10))
        main_tab = ttk.Frame(notebook)
        settings_tab = ttk.Frame(notebook)
        notebook.add(main_tab, text='Main')
        notebook.add(settings_tab, text='Settings')

        # Title in Main tab
        title = ttk.Label(main_tab, text='Barcode Scanner & Label Generator', font=('Arial', 14, 'bold'))
        title.pack(pady=(0, 10))
        
        # Excel file selection in Main tab
        excel_frame = ttk.LabelFrame(main_tab, text="Excel File", padding="10")
        excel_frame.pack(fill=tk.X, pady=(0, 10))
        
        self.excel_path_var = tk.StringVar(value=self.excel_file)
        ttk.Label(excel_frame, text="Excel file:").pack(anchor=tk.W)
        
        path_frame = ttk.Frame(excel_frame)
        path_frame.pack(fill=tk.X, pady=(5, 0))
        
        ttk.Entry(path_frame, textvariable=self.excel_path_var, width=40).pack(side=tk.LEFT, fill=tk.X, expand=True)
        ttk.Button(path_frame, text="Browse", command=self.browse_excel).pack(side=tk.RIGHT, padx=(5, 0))
        ttk.Button(path_frame, text="Load", command=self.load_selected_excel).pack(side=tk.RIGHT, padx=(5, 0))
        
        # Input section in Main tab
        input_frame = ttk.LabelFrame(main_tab, text="Barcode Input", padding="10")
        input_frame.pack(fill=tk.X, pady=(0, 10))
        
        ttk.Label(input_frame, text="Scan or type serial number:").pack(anchor=tk.W)
        
        self.barcode_var = tk.StringVar()
        self.barcode_entry = ttk.Entry(input_frame, textvariable=self.barcode_var, font=('Arial', 12))
        self.barcode_entry.pack(fill=tk.X, pady=(5, 10))
        self.barcode_entry.focus()
        
        # Buttons
        button_frame = ttk.Frame(input_frame)
        button_frame.pack(fill=tk.X)
        
        ttk.Button(button_frame, text="Lookup", command=self.lookup_data).pack(side=tk.LEFT, padx=(0, 5))
        ttk.Button(button_frame, text="Clear", command=self.clear_all).pack(side=tk.LEFT, padx=(0, 5))
        ttk.Button(button_frame, text="View Excel", command=self.view_excel).pack(side=tk.LEFT)
        
        # Bind Enter key
        self.barcode_entry.bind('<Return>', lambda e: self.lookup_data())
        
        # Bind keyboard shortcuts
        self.root.bind('<Control-s>', lambda e: self.save_settings())
        self.root.bind('<Control-S>', lambda e: self.save_settings())
        
        # Action buttons in Main tab
        action_frame = ttk.LabelFrame(main_tab, text="Actions", padding="10")
        action_frame.pack(fill=tk.X)
        
        ttk.Button(action_frame, text="Update Preview", command=self.update_preview).pack(side=tk.LEFT, padx=(0, 5))
        ttk.Button(action_frame, text="Save Label", command=self.save_label).pack(side=tk.LEFT, padx=(0, 5))
        ttk.Button(action_frame, text="Print", command=self.print_label).pack(side=tk.LEFT)
        
        # Status bar
        self.status_var = tk.StringVar()
        self.status_var.set("Ready - Select Excel file and enter serial number for range lookup")
        status_bar = ttk.Label(main_tab, textvariable=self.status_var, relief=tk.SUNKEN, anchor=tk.W)
        status_bar.pack(fill=tk.X, pady=(10, 0))

        # Label controls in Settings tab
        controls_frame = ttk.LabelFrame(settings_tab, text="Label Settings", padding="10")
        controls_frame.pack(fill=tk.X, pady=(0, 10))
        
        self.setup_label_controls(controls_frame)
        
        # Settings management buttons in Settings tab
        settings_mgmt_frame = ttk.LabelFrame(settings_tab, text="Settings Management", padding="5")
        settings_mgmt_frame.pack(fill=tk.X, pady=(5, 0))
        
        # First row of buttons
        settings_btn_frame1 = ttk.Frame(settings_mgmt_frame)
        settings_btn_frame1.pack(fill=tk.X, pady=(0, 2))
        
        ttk.Button(settings_btn_frame1, text="Save (Ctrl+S)", command=self.save_settings, width=12).pack(side=tk.LEFT, padx=(0, 2))
        ttk.Button(settings_btn_frame1, text="Load", command=self.load_and_apply_settings, width=10).pack(side=tk.LEFT, padx=(0, 2))
        ttk.Button(settings_btn_frame1, text="Reset", command=self.reset_settings, width=10).pack(side=tk.LEFT)
        
        # Settings status on second row
        self.settings_status_var = tk.StringVar()
        settings_status_label = ttk.Label(settings_mgmt_frame, textvariable=self.settings_status_var, 
                                        font=('Arial', 8), foreground='blue')
        settings_status_label.pack(pady=(2, 0))
        
        # Set initial settings status
        if os.path.exists(self.settings_file):
            self.settings_status_var.set("✓ Settings loaded from saved file")
        else:
            self.settings_status_var.set("Using default settings")
    
    def setup_label_controls(self, parent):
        """Setup label adjustment controls"""
        # Create a scrollable frame for controls - reduced height for smaller screens
        canvas = tk.Canvas(parent, height=150)
        scrollbar_ctrl = ttk.Scrollbar(parent, orient="vertical", command=canvas.yview)
        scrollable_frame = ttk.Frame(canvas)

        scrollable_frame.bind(
            "<Configure>",
            lambda e: canvas.configure(scrollregion=canvas.bbox("all"))
        )

        canvas.create_window((0, 0), window=scrollable_frame, anchor="nw")
        canvas.configure(yscrollcommand=scrollbar_ctrl.set)

        # Add mouse wheel scrolling - cross-platform
        def _on_mousewheel(event):
            # Different platforms use different delta values
            if event.delta:
                canvas.yview_scroll(int(-1*(event.delta/120)), "units")
            else:
                # For Linux/Unix systems
                if event.num == 4:
                    canvas.yview_scroll(-1, "units")
                elif event.num == 5:
                    canvas.yview_scroll(1, "units")

        def _bind_to_mousewheel(event):
            canvas.bind_all("<MouseWheel>", _on_mousewheel)
            canvas.bind_all("<Button-4>", _on_mousewheel)  # Linux
            canvas.bind_all("<Button-5>", _on_mousewheel)  # Linux
        
        def _unbind_from_mousewheel(event):
            canvas.unbind_all("<MouseWheel>")
            canvas.unbind_all("<Button-4>")
            canvas.unbind_all("<Button-5>")
        
        canvas.bind('<Enter>', _bind_to_mousewheel)
        canvas.bind('<Leave>', _unbind_from_mousewheel)

        # Label dimensions (83mm x 32mm) - more compact
        dims_frame = ttk.LabelFrame(scrollable_frame, text="Dimensions (83mm x 32mm)", padding="3")
        dims_frame.pack(fill=tk.X, pady=(0, 3))

        ttk.Label(dims_frame, text="Width:").grid(row=0, column=0, sticky=tk.W)
        self.width_var = tk.IntVar(value=self.label_settings['width'])
        ttk.Scale(dims_frame, from_=300, to=700, variable=self.width_var,
                 orient=tk.HORIZONTAL, command=self.on_setting_change).grid(row=0, column=1, sticky=tk.EW)
        ttk.Label(dims_frame, textvariable=self.width_var).grid(row=0, column=2)

        ttk.Label(dims_frame, text="Height:").grid(row=1, column=0, sticky=tk.W)
        self.height_var = tk.IntVar(value=self.label_settings['height'])
        ttk.Scale(dims_frame, from_=100, to=300, variable=self.height_var,
                 orient=tk.HORIZONTAL, command=self.on_setting_change).grid(row=1, column=1, sticky=tk.EW)
        ttk.Label(dims_frame, textvariable=self.height_var).grid(row=1, column=2)

        dims_frame.columnconfigure(1, weight=1)

        # Position controls for new label format - more compact
        pos_frame = ttk.LabelFrame(scrollable_frame, text="Positions", padding="3")
        pos_frame.pack(fill=tk.X, pady=(0, 3))

        # Logo position
        ttk.Label(pos_frame, text="Logo X:").grid(row=0, column=0, sticky=tk.W)
        self.logo_x_var = tk.IntVar(value=self.label_settings['logo_x'])
        ttk.Scale(pos_frame, from_=0, to=200, variable=self.logo_x_var,
                 orient=tk.HORIZONTAL, command=self.on_setting_change).grid(row=0, column=1, sticky=tk.EW)
        
        ttk.Label(pos_frame, text="Logo Y:").grid(row=1, column=0, sticky=tk.W)
        self.logo_y_var = tk.IntVar(value=self.label_settings['logo_y'])
        ttk.Scale(pos_frame, from_=0, to=100, variable=self.logo_y_var,
                 orient=tk.HORIZONTAL, command=self.on_setting_change).grid(row=1, column=1, sticky=tk.EW)

        # P/D position
        ttk.Label(pos_frame, text="P/D X:").grid(row=2, column=0, sticky=tk.W)
        self.pd_x_var = tk.IntVar(value=self.label_settings['pd_x'])
        ttk.Scale(pos_frame, from_=0, to=480, variable=self.pd_x_var,
                 orient=tk.HORIZONTAL, command=self.on_setting_change).grid(row=2, column=1, sticky=tk.EW)

        ttk.Label(pos_frame, text="P/D Y:").grid(row=3, column=0, sticky=tk.W)
        self.pd_y_var = tk.IntVar(value=self.label_settings['pd_y'])
        ttk.Scale(pos_frame, from_=0, to=180, variable=self.pd_y_var,
                 orient=tk.HORIZONTAL, command=self.on_setting_change).grid(row=3, column=1, sticky=tk.EW)

        # P/N position
        ttk.Label(pos_frame, text="P/N X:").grid(row=4, column=0, sticky=tk.W)
        self.pn_x_var = tk.IntVar(value=self.label_settings['pn_x'])
        ttk.Scale(pos_frame, from_=0, to=480, variable=self.pn_x_var,
                 orient=tk.HORIZONTAL, command=self.on_setting_change).grid(row=4, column=1, sticky=tk.EW)

        ttk.Label(pos_frame, text="P/N Y:").grid(row=5, column=0, sticky=tk.W)
        self.pn_y_var = tk.IntVar(value=self.label_settings['pn_y'])
        ttk.Scale(pos_frame, from_=0, to=180, variable=self.pn_y_var,
                 orient=tk.HORIZONTAL, command=self.on_setting_change).grid(row=5, column=1, sticky=tk.EW)

        # P/R position
        ttk.Label(pos_frame, text="P/R X:").grid(row=6, column=0, sticky=tk.W)
        self.pr_x_var = tk.IntVar(value=self.label_settings['pr_x'])
        ttk.Scale(pos_frame, from_=0, to=480, variable=self.pr_x_var,
                 orient=tk.HORIZONTAL, command=self.on_setting_change).grid(row=6, column=1, sticky=tk.EW)

        ttk.Label(pos_frame, text="P/R Y:").grid(row=7, column=0, sticky=tk.W)
        self.pr_y_var = tk.IntVar(value=self.label_settings['pr_y'])
        ttk.Scale(pos_frame, from_=0, to=180, variable=self.pr_y_var,
                 orient=tk.HORIZONTAL, command=self.on_setting_change).grid(row=7, column=1, sticky=tk.EW)

        # S/N position
        ttk.Label(pos_frame, text="S/N X:").grid(row=8, column=0, sticky=tk.W)
        self.sn_x_var = tk.IntVar(value=self.label_settings['sn_x'])
        ttk.Scale(pos_frame, from_=0, to=480, variable=self.sn_x_var,
                 orient=tk.HORIZONTAL, command=self.on_setting_change).grid(row=8, column=1, sticky=tk.EW)

        ttk.Label(pos_frame, text="S/N Y:").grid(row=9, column=0, sticky=tk.W)
        self.sn_y_var = tk.IntVar(value=self.label_settings['sn_y'])
        ttk.Scale(pos_frame, from_=0, to=180, variable=self.sn_y_var,
                 orient=tk.HORIZONTAL, command=self.on_setting_change).grid(row=9, column=1, sticky=tk.EW)

        pos_frame.columnconfigure(1, weight=1)

        # Logo settings - more compact
        logo_frame = ttk.LabelFrame(scrollable_frame, text="Logo", padding="3")
        logo_frame.pack(fill=tk.X, pady=(0, 3))

        ttk.Label(logo_frame, text="Logo File:").grid(row=0, column=0, sticky=tk.W)
        self.logo_path_var = tk.StringVar(value=self.label_settings['logo_path'] or "No logo selected")
        logo_entry = ttk.Entry(logo_frame, textvariable=self.logo_path_var, state='readonly')
        logo_entry.grid(row=0, column=1, sticky=tk.EW, padx=(5, 0))

        ttk.Button(logo_frame, text="Browse", command=self.browse_logo).grid(row=0, column=2, padx=(5, 0))
        ttk.Button(logo_frame, text="Clear", command=self.clear_logo).grid(row=0, column=3, padx=(5, 0))

        # Logo size controls
        ttk.Label(logo_frame, text="Logo Width:").grid(row=1, column=0, sticky=tk.W)
        self.logo_width_var = tk.IntVar(value=self.label_settings['logo_width'])
        ttk.Scale(logo_frame, from_=50, to=300, variable=self.logo_width_var,
                 orient=tk.HORIZONTAL, command=self.on_setting_change).grid(row=1, column=1, sticky=tk.EW, columnspan=2)
        ttk.Label(logo_frame, textvariable=self.logo_width_var).grid(row=1, column=3)

        ttk.Label(logo_frame, text="Logo Height:").grid(row=2, column=0, sticky=tk.W)
        self.logo_height_var = tk.IntVar(value=self.label_settings['logo_height'])
        ttk.Scale(logo_frame, from_=20, to=100, variable=self.logo_height_var,
                 orient=tk.HORIZONTAL, command=self.on_setting_change).grid(row=2, column=1, sticky=tk.EW, columnspan=2)
        ttk.Label(logo_frame, textvariable=self.logo_height_var).grid(row=2, column=3)

        logo_frame.columnconfigure(1, weight=1)

        canvas.pack(side='left', fill='both', expand=True)
        scrollbar_ctrl.pack(side='right', fill='y')
    
    def setup_right_panel(self, parent):
        """Setup right preview panel"""
        # Preview section
        preview_frame = ttk.LabelFrame(parent, text="Label Preview", padding="10")
        preview_frame.pack(fill=tk.BOTH, expand=True)
        
        # Canvas for preview - more responsive
        self.preview_canvas = tk.Canvas(preview_frame, bg='white', width=400, height=220)
        self.preview_canvas.pack(expand=True, fill=tk.BOTH)
        
        # Preview info
        info_frame = ttk.Frame(preview_frame)
        info_frame.pack(fill=tk.X, pady=(10, 0))
        
        self.preview_info = ttk.Label(info_frame, text="Preview will update automatically")
        self.preview_info.pack()
    
    def on_setting_change(self, *args):
        """Called when any setting changes"""
        self.update_label_settings()
        self.update_preview()
    

    
    def update_label_settings(self):
        """Update internal label settings from UI"""
        self.label_settings.update({
            'width': self.width_var.get(),
            'height': self.height_var.get(),
            'logo_path': self.logo_path_var.get() if self.logo_path_var.get() != "No logo selected" else None,
            'logo_x': self.logo_x_var.get(),
            'logo_y': self.logo_y_var.get(),
            'logo_width': self.logo_width_var.get(),
            'logo_height': self.logo_height_var.get(),
            'pd_x': self.pd_x_var.get(),
            'pd_y': self.pd_y_var.get(),
            'pn_x': self.pn_x_var.get(),
            'pn_y': self.pn_y_var.get(),
            'pr_x': self.pr_x_var.get(),
            'pr_y': self.pr_y_var.get(),
            'sn_x': self.sn_x_var.get(),
            'sn_y': self.sn_y_var.get()
        })
    
    def browse_logo(self):
        """Browse for logo image file"""
        filename = filedialog.askopenfilename(
            title="Select Logo Image",
            filetypes=[
                ("Image files", "*.png *.jpg *.jpeg *.gif *.bmp"),
                ("PNG files", "*.png"),
                ("JPEG files", "*.jpg *.jpeg"),
                ("All files", "*.*")
            ]
        )
        if filename:
            self.logo_path_var.set(filename)
            self.label_settings['logo_path'] = filename
            self.update_preview()
    
    def clear_logo(self):
        """Clear the selected logo"""
        self.logo_path_var.set("No logo selected")
        self.label_settings['logo_path'] = None
        self.update_preview()
    
    def browse_excel(self):
        """Browse for Excel file"""
        filename = filedialog.askopenfilename(
            title="Select Excel File",
            filetypes=[("Excel files", "*.xlsx *.xls"), ("All files", "*.*")]
        )
        if filename:
            self.excel_path_var.set(filename)
    
    def load_selected_excel(self):
        """Load the selected Excel file"""
        self.excel_file = self.excel_path_var.get()
        self.load_excel()
        if self.df is not None:
            self.status_var.set(f"Loaded Excel: {os.path.basename(self.excel_file)}")
        else:
            self.status_var.set("Failed to load Excel file")
    
    def lookup_data(self):
        """Range-based lookup - check if serial number is between SL.From and SL.End"""
        if self.df is None:
            messagebox.showerror("Error", "Excel file not loaded!")
            return
        
        serial_number = self.barcode_var.get().strip()
        if not serial_number:
            messagebox.showwarning("Warning", "Please enter a serial number!")
            return
        
        self.status_var.set(f"Searching for serial number: {serial_number}")
        
        # Find the SL.From and SL.End columns
        sl_from_col = self.find_column(['SL.From', 'SL From', 'SL_From', 'Serial From', 'From'])
        sl_end_col = self.find_column(['SL.End', 'SL End', 'SL_End', 'Serial End', 'End', 'To'])
        
        if not sl_from_col or not sl_end_col:
            messagebox.showerror("Error", 
                f"Could not find serial range columns!\n"
                f"Looking for columns like: SL.From, SL From, SL.End, SL End\n"
                f"Available columns: {', '.join(self.df.columns)}")
            return
        
        # Extract numeric part from serial number
        input_serial_num = self.extract_serial_number(serial_number)
        if input_serial_num is None:
            messagebox.showerror("Error", f"Could not extract numeric part from serial number: {serial_number}")
            return
        
        # Search for matching range
        found_rows = []
        
        for idx, row in self.df.iterrows():
            try:
                # Get range values
                from_val = row[sl_from_col]
                end_val = row[sl_end_col]
                
                # Skip rows with empty range values
                if pd.isna(from_val) or pd.isna(end_val):
                    continue
                
                # Extract numeric parts from range
                from_num = self.extract_serial_number(str(from_val))
                end_num = self.extract_serial_number(str(end_val))
                
                if from_num is None or end_num is None:
                    continue
                
                # Check if input serial number is within range
                if from_num <= input_serial_num <= end_num:
                    found_rows.append((idx, row))
                    print(f"Found match: {serial_number} ({input_serial_num}) is between {from_val} ({from_num}) and {end_val} ({end_num})")
                
            except Exception as e:
                print(f"Error processing row {idx}: {e}")
                continue
        
        if not found_rows:
            messagebox.showerror("Error", f"No range found for serial number: {serial_number}")
            self.current_excel_data = None
            self.status_var.set(f"No range found for serial: {serial_number}")
            self.update_preview()
            return
        
        # Use first match for label generation
        self.current_excel_data = found_rows[0][1].to_dict()
        self.update_preview()
        self.print_label()
        self.status_var.set(f"Scanned {serial_number} - sent to printer")
        self.barcode_var.set("")
        self.barcode_entry.focus()
    
    def generate_barcode(self, data, width=280, height=25):
        """Generate a clean Code128 barcode using treepoem (no text)"""
        try:
            import treepoem
            
            # Generate Code128 barcode with treepoem (much cleaner!)
            barcode_img = treepoem.generate_barcode(
                barcode_type='code128',
                data=data,
                options={
                    'includetext': False,  # No text in barcode
                    'textsize': 0,         # No text size
                    'height': 0.5,         # Bar height ratio
                    'width': 0.02          # Bar width
                }
            )
            
            # Convert to RGB if needed
            if barcode_img.mode != 'RGB':
                barcode_img = barcode_img.convert('RGB')
            
            # Resize to exact dimensions
            barcode_final = barcode_img.resize((width, height), Image.Resampling.LANCZOS)
            
            return barcode_final
            
        except ImportError:
            print("treepoem not installed, using fallback barcode generation")
            return self.generate_simple_barcode(data, width, height)
        except Exception as e:
            print(f"Error with treepoem: {e}, using fallback")
            return self.generate_simple_barcode(data, width, height)
    
    def generate_simple_barcode(self, data, width=280, height=25):
        """Fallback: Generate a simple barcode pattern"""
        img = Image.new('RGB', (width, height), 'white')
        draw = ImageDraw.Draw(img)
        
        # Create Code128-like pattern manually
        # This is a simplified pattern generator
        import hashlib
        
        # Use hash to create consistent pattern
        hash_val = hashlib.md5(data.encode()).hexdigest()
        
        # Convert to pattern
        bar_width = 2
        x = 5  # Start with small margin
        
        # Generate bars based on data
        for i in range(0, len(hash_val), 2):
            try:
                hex_val = int(hash_val[i:i+2], 16)
                
                # Create pattern: each hex pair creates different bar patterns
                for bit in range(4):
                    if hex_val & (1 << bit):
                        # Draw black bar
                        draw.rectangle([x, 3, x + bar_width - 1, height - 3], fill='black')
                    x += bar_width
                    
                    if x >= width - 10:  # Leave margin at end
                        break
                
                if x >= width - 10:
                    break
                    
            except (ValueError, IndexError):
                continue
        
        return img
    
    def generate_label_image(self):
        """Generate 83mm x 32mm label with P/D, P/N, P/R, S/N fields"""
        settings = self.label_settings
        width = settings['width']
        height = settings['height']
        
        # Create image
        img = Image.new('RGB', (width, height), 'white')
        draw = ImageDraw.Draw(img)
        
        # Load fonts
        try:
            font_company = ImageFont.truetype("arial.ttf", 14)  # For CYIENT
            font_label = ImageFont.truetype("arial.ttf", 10)    # For P/D, P/N, etc labels
            font_data = ImageFont.truetype("arial.ttf", 9)      # For data text
            font_dlm = ImageFont.truetype("arial.ttf", 8)       # For DLM
        except:
            font_company = ImageFont.load_default()
            font_label = font_company
            font_data = font_company
            font_dlm = font_company
        
        # Draw border
        draw.rectangle([0, 0, width-1, height-1], outline='black', width=1)
        
        # 1. Add logo if available
        if settings['logo_path'] and os.path.exists(settings['logo_path']):
            try:
                logo_img = Image.open(settings['logo_path'])
                
                # Convert to RGB if needed
                if logo_img.mode != 'RGB':
                    logo_img = logo_img.convert('RGB')
                
                # Resize logo to specified dimensions
                logo_resized = logo_img.resize((settings['logo_width'], settings['logo_height']), Image.Resampling.LANCZOS)
                
                # Paste logo on the label
                img.paste(logo_resized, (settings['logo_x'], settings['logo_y']))
                
            except Exception as e:
                print(f"Error loading logo: {e}")
                # Fallback to text if logo fails
                draw.text((settings['logo_x'], settings['logo_y']), "CYIENT DLM", fill='black', font=font_company)
        else:
            # No logo - draw fallback text
            draw.text((settings['logo_x'], settings['logo_y']), "CYIENT DLM", fill='black', font=font_company)
        
        if self.current_excel_data:
            # Get field data from Excel
            pd_data = self.get_field_data(['P/D', 'PD', 'DESCRIPTION', 'DESC', 'PRODUCT'])
            pn_data = self.get_field_data(['P/N', 'PN', 'PART', 'CPN', 'PART_NUMBER'])
            pr_data = self.get_field_data(['P/R', 'PR', 'REVISION', 'REV', 'VERSION'])
            
            # S/N should be the lookup input value (the barcode that was scanned/entered)
            sn_data = self.barcode_var.get().strip() if hasattr(self, 'barcode_var') and self.barcode_var.get().strip() else "CDL2349-1195"
            
            # Default values if not found
            if not pd_data: pd_data = "SCB CCA"
            if not pn_data: pn_data = "CZ5S1000B"
            if not pr_data: pr_data = "02"
            
            # 3. P/D field
            draw.text((settings['pd_x'], settings['pd_y']), "P/D", fill='black', font=font_label)
            pd_barcode = self.generate_barcode(pd_data, settings['barcode_width'], settings['barcode_height'])
            if pd_barcode:
                img.paste(pd_barcode, (settings['pd_x'] + 30, settings['pd_y'] + 2))
            else:
                draw.text((settings['pd_x'] + 30, settings['pd_y'] + 2), "|||||||||||||||||||", fill='black', font=font_data)
            draw.text((settings['pd_x'] + 30, settings['pd_y'] + 28), pd_data, fill='black', font=font_data)
            
            # 4. P/N field
            draw.text((settings['pn_x'], settings['pn_y']), "P/N", fill='black', font=font_label)
            pn_barcode = self.generate_barcode(pn_data, settings['barcode_width'], settings['barcode_height'])
            if pn_barcode:
                img.paste(pn_barcode, (settings['pn_x'] + 30, settings['pn_y'] + 2))
            else:
                draw.text((settings['pn_x'] + 30, settings['pn_y'] + 2), "|||||||||||||||||||", fill='black', font=font_data)
            draw.text((settings['pn_x'] + 30, settings['pn_y'] + 28), pn_data, fill='black', font=font_data)
            
            # 5. P/R field
            draw.text((settings['pr_x'], settings['pr_y']), "P/R", fill='black', font=font_label)
            pr_barcode = self.generate_barcode(pr_data, settings['barcode_width'], settings['barcode_height'])
            if pr_barcode:
                img.paste(pr_barcode, (settings['pr_x'] + 30, settings['pr_y'] + 2))
            else:
                draw.text((settings['pr_x'] + 30, settings['pr_y'] + 2), "|||||||||||||||||||", fill='black', font=font_data)
            draw.text((settings['pr_x'] + 30, settings['pr_y'] + 28), pr_data, fill='black', font=font_data)
            
            # 6. S/N field
            draw.text((settings['sn_x'], settings['sn_y']), "S/N", fill='black', font=font_label)
            sn_barcode = self.generate_barcode(sn_data, settings['barcode_width'], settings['barcode_height'])
            if sn_barcode:
                img.paste(sn_barcode, (settings['sn_x'] + 30, settings['sn_y'] + 2))
            else:
                draw.text((settings['sn_x'] + 30, settings['sn_y'] + 2), "|||||||||||||||||||", fill='black', font=font_data)
            draw.text((settings['sn_x'] + 30, settings['sn_y'] + 28), sn_data, fill='black', font=font_data)
        
        else:
            # Sample data when no lookup performed
            # Also generate sample barcodes for preview
            sample_pd_barcode = self.generate_simple_barcode("SCB CCA", settings['barcode_width'], settings['barcode_height'])
            sample_pn_barcode = self.generate_simple_barcode("CZ5S1000B", settings['barcode_width'], settings['barcode_height'])
            sample_pr_barcode = self.generate_simple_barcode("02", settings['barcode_width'], settings['barcode_height'])
            sample_sn_barcode = self.generate_simple_barcode("CDL2349-1195", settings['barcode_width'], settings['barcode_height'])
            
            # P/D
            draw.text((settings['pd_x'], settings['pd_y']), "P/D", fill='black', font=font_label)
            img.paste(sample_pd_barcode, (settings['pd_x'] + 30, settings['pd_y'] + 2))
            draw.text((settings['pd_x'] + 30, settings['pd_y'] + 28), "SCB CCA", fill='black', font=font_data)
            
            # P/N
            draw.text((settings['pn_x'], settings['pn_y']), "P/N", fill='black', font=font_label)
            img.paste(sample_pn_barcode, (settings['pn_x'] + 30, settings['pn_y'] + 2))
            draw.text((settings['pn_x'] + 30, settings['pn_y'] + 28), "CZ5S1000B", fill='black', font=font_data)
            
            # P/R
            draw.text((settings['pr_x'], settings['pr_y']), "P/R", fill='black', font=font_label)
            img.paste(sample_pr_barcode, (settings['pr_x'] + 30, settings['pr_y'] + 2))
            draw.text((settings['pr_x'] + 30, settings['pr_y'] + 28), "02", fill='black', font=font_data)
            
            # S/N
            draw.text((settings['sn_x'], settings['sn_y']), "S/N", fill='black', font=font_label)
            img.paste(sample_sn_barcode, (settings['sn_x'] + 30, settings['sn_y'] + 2))
            draw.text((settings['sn_x'] + 30, settings['sn_y'] + 28), "CDL2349-1195", fill='black', font=font_data)
        
        return img
    
    def find_column(self, possible_names):
        """Find a column that matches one of the possible names"""
        if self.df is None:
            return None
            
        for possible_name in possible_names:
            for col in self.df.columns:
                if possible_name.upper() in str(col).upper():
                    return col
        return None
    
    def extract_serial_number(self, serial_str):
        """Extract numeric part from serial number string"""
        import re
        
        # Remove whitespace
        serial_str = str(serial_str).strip()
        
        # Try different patterns to extract numbers
        patterns = [
            r'(\d+)$',           # Numbers at the end
            r'(\d+)',            # Any numbers
            r'(\d+)-(\d+)',      # Pattern like CDL2349-1195, take the last number
        ]
        
        for pattern in patterns:
            matches = re.findall(pattern, serial_str)
            if matches:
                if isinstance(matches[0], tuple):
                    # For patterns like CDL2349-1195, take the last number
                    return int(matches[0][-1])
                else:
                    # Take the last match (most specific)
                    return int(matches[-1])
        
        # If no pattern matches, try to extract any digits and combine them
        digits = re.findall(r'\d', serial_str)
        if digits:
            try:
                return int(''.join(digits))
            except ValueError:
                pass
        
        return None
    
    def get_field_data(self, field_names):
        """Get data for a field from Excel using multiple possible column names"""
        if not self.current_excel_data:
            return None
            
        for field_name in field_names:
            for key, value in self.current_excel_data.items():
                if field_name.upper() in key.upper():
                    return str(value)
        return None
    
    def update_preview(self):
        """Update the label preview"""
        try:
            # Generate label
            self.current_label = self.generate_label_image()
            
            # Clear canvas
            self.preview_canvas.delete("all")
            
            # Convert PIL image to PhotoImage for display
            preview_img = self.current_label.copy()
            
            # Scale to fit canvas while maintaining aspect ratio
            canvas_width = self.preview_canvas.winfo_width()
            canvas_height = self.preview_canvas.winfo_height()
            
            if canvas_width > 1 and canvas_height > 1:  # Canvas is ready
                img_width, img_height = preview_img.size
                
                # Calculate scaling
                scale_x = (canvas_width - 20) / img_width
                scale_y = (canvas_height - 20) / img_height
                scale = min(scale_x, scale_y, 1.0)  # Don't scale up
                
                new_width = int(img_width * scale)
                new_height = int(img_height * scale)
                
                preview_img = preview_img.resize((new_width, new_height), Image.Resampling.LANCZOS)
                
                # Convert to PhotoImage
                from PIL import ImageTk
                self.preview_photo = ImageTk.PhotoImage(preview_img)
                
                # Center on canvas
                x = (canvas_width - new_width) // 2
                y = (canvas_height - new_height) // 2
                
                self.preview_canvas.create_image(x, y, anchor=tk.NW, image=self.preview_photo)
                
                # Update info
                self.preview_info.config(text=f"Preview: {self.label_settings['width']}x{self.label_settings['height']}px")
            
        except Exception as e:
            print(f"Error updating preview: {e}")
            self.preview_canvas.delete("all")
            self.preview_canvas.create_text(225, 125, text=f"Preview Error: {e}", anchor=tk.CENTER)
    
    def save_label(self):
        """Save the current label"""
        if not self.current_label:
            messagebox.showwarning("Warning", "No label to save!")
            return
        
        try:
            timestamp = datetime.now().strftime("%Y%m%d_%H%M%S")
            filename = f"output_labels/label_{timestamp}.png"
            
            self.current_label.save(filename, 'PNG', dpi=(300, 300))
            
            messagebox.showinfo("Success", f"Label saved as:\n{filename}")
            self.status_var.set(f"Label saved: {os.path.basename(filename)}")
            
        except Exception as e:
            messagebox.showerror("Error", f"Error saving label: {e}")
    
    def print_label(self):
        """Print the current label"""
        if not self.current_label:
            messagebox.showwarning("Warning", "No label to print!")
            return
        
        try:
            import tempfile
            import subprocess
            import platform
            
            # Save to temporary file
            with tempfile.NamedTemporaryFile(suffix='.png', delete=False) as tmp:
                self.current_label.save(tmp.name, 'PNG', dpi=(300, 300))
                
                # Send directly to default printer on all platforms
                if platform.system() == "Windows":
<<<<<<< HEAD
                    os.startfile(tmp.name, "print")
=======
                    subprocess.run(["mspaint", "/pt", tmp.name], check=True)
>>>>>>> 694025db
                else:
                    subprocess.run(["lp", tmp.name], check=True)
                
        except Exception as e:
            messagebox.showerror("Error", f"Error printing label: {e}")
    
    def view_excel(self):
        """Show Excel file contents"""
        if self.df is None:
            messagebox.showerror("Error", "Excel file not loaded!")
            return
        
        # Create Excel viewer window
        excel_window = tk.Toplevel(self.root)
        excel_window.title("Excel File Contents")
        excel_window.geometry("900x500")
        
        frame = ttk.Frame(excel_window, padding="10")
        frame.pack(fill=tk.BOTH, expand=True)
        
        ttk.Label(frame, text=f"File: {self.excel_file}", font=('Arial', 12, 'bold')).pack(anchor=tk.W)
        ttk.Label(frame, text=f"Rows: {len(self.df)} | Columns: {len(self.df.columns)}", 
                 font=('Arial', 10)).pack(anchor=tk.W, pady=(0, 10))
        
        # Create treeview to show data in table format
        tree_frame = ttk.Frame(frame)
        tree_frame.pack(fill=tk.BOTH, expand=True)
        
        # Create treeview
        columns = list(self.df.columns)
        tree = ttk.Treeview(tree_frame, columns=columns, show='headings', height=15)
        
        # Configure columns
        for col in columns:
            tree.heading(col, text=col)
            tree.column(col, width=100, minwidth=50)
        
        # Add scrollbars
        v_scrollbar = ttk.Scrollbar(tree_frame, orient=tk.VERTICAL, command=tree.yview)
        h_scrollbar = ttk.Scrollbar(tree_frame, orient=tk.HORIZONTAL, command=tree.xview)
        tree.configure(yscrollcommand=v_scrollbar.set, xscrollcommand=h_scrollbar.set)
        
        # Insert data (first 100 rows to avoid performance issues)
        for idx, row in self.df.head(100).iterrows():
            values = [str(row[col]) for col in columns]
            tree.insert('', tk.END, values=values)
        
        # Pack treeview and scrollbars
        tree.grid(row=0, column=0, sticky='nsew')
        v_scrollbar.grid(row=0, column=1, sticky='ns')
        h_scrollbar.grid(row=1, column=0, sticky='ew')
        
        tree_frame.grid_rowconfigure(0, weight=1)
        tree_frame.grid_columnconfigure(0, weight=1)
        
        if len(self.df) > 100:
            ttk.Label(frame, text=f"Showing first 100 rows of {len(self.df)} total rows", 
                     font=('Arial', 9, 'italic')).pack(pady=(5, 0))
    
    def clear_all(self):
        """Clear all data"""
        self.barcode_var.set("")
        self.results_text.delete(1.0, tk.END)
        self.current_excel_data = None
        self.barcode_entry.focus()
        self.status_var.set("Cleared - Ready for new serial number lookup")
        self.update_preview()
    
    def run(self):
        """Start the application"""
        # Bind canvas resize event to update preview
        self.preview_canvas.bind('<Configure>', lambda e: self.root.after(100, self.update_preview))
        self.root.mainloop()

if __name__ == "__main__":
    app = EnhancedBarcodeLabelApp()
    app.run()<|MERGE_RESOLUTION|>--- conflicted
+++ resolved
@@ -948,11 +948,7 @@
                 
                 # Send directly to default printer on all platforms
                 if platform.system() == "Windows":
-<<<<<<< HEAD
-                    os.startfile(tmp.name, "print")
-=======
                     subprocess.run(["mspaint", "/pt", tmp.name], check=True)
->>>>>>> 694025db
                 else:
                     subprocess.run(["lp", tmp.name], check=True)
                 
